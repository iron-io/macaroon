--- conflicted
+++ resolved
@@ -93,13 +93,8 @@
 }
 
 // rawAppendPacket appends a packet to the given byte slice.
-<<<<<<< HEAD
 func rawAppendPacket(buf []byte, f field, data []byte) ([]byte, packet, bool) {
 	plen := 2 + 1 + len(data)
-=======
-func rawAppendPacket(buf []byte, field string, data []byte) ([]byte, packet, bool) {
-	plen := packetSize(field, data)
->>>>>>> f6809085
 	if plen > maxPacketLen {
 		return nil, packet{}, false
 	}
@@ -113,15 +108,8 @@
 	return buf, s, true
 }
 
-<<<<<<< HEAD
-=======
-func packetSize(field string, data []byte) int {
-	return 4 + len(field) + 1 + len(data)
-}
-
 var hexDigits = []byte("0123456789abcdef")
 
->>>>>>> f6809085
 func appendSize(data []byte, size int) []byte {
 	var buf [2]byte
 	binary.LittleEndian.PutUint16(buf[:], uint16(size))
